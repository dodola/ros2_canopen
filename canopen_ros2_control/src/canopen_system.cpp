--- conflicted
+++ resolved
@@ -25,16 +25,14 @@
 
 #include <limits>
 #include <vector>
-#include <canopen_ros2_control/canopen_system.hpp>
-
-
+
+#include "canopen_proxy_driver/canopen_proxy_driver.hpp"
 #include "hardware_interface/types/hardware_interface_type_values.hpp"
 #include "rclcpp/rclcpp.hpp"
 
-#include "canopen_proxy_driver/canopen_proxy_driver.hpp"
-
-namespace {
-    auto const kLogger = rclcpp::get_logger("CanopenSystem");
+namespace
+{
+auto const kLogger = rclcpp::get_logger("CanopenSystem");
 }
 
 namespace canopen_ros2_control
@@ -46,19 +44,9 @@
   spin_thread_->join();
   printf("Joined!");
 
-  device_manager_.reset();
+  device_container_.reset();
   executor_.reset();
 
-<<<<<<< HEAD
-    device_container_.reset();
-    executor_.reset();
-
-    init_thread_->join();
-    init_thread_.reset();
-
-    executor_.reset();
-    spin_thread_.reset();
-=======
   init_thread_->join();
   init_thread_.reset();
 
@@ -68,7 +56,6 @@
 
 CanopenSystem::~CanopenSystem() {
   clean();
->>>>>>> 395c42d2
 }
 
 hardware_interface::CallbackReturn CanopenSystem::on_init(
@@ -100,9 +87,12 @@
   init_thread_ = std::make_unique<std::thread>(&CanopenSystem::initDeviceContainer, this);
 
   // actually wait for init phase to end
-  if (init_thread_->joinable()){
+  if (init_thread_->joinable())
+  {
     init_thread_->join();
-  }else{
+  }
+  else
+  {
     RCLCPP_ERROR(kLogger, "Could not join init thread!");
     return CallbackReturn::ERROR;
   }
@@ -122,19 +112,15 @@
 
 hardware_interface::CallbackReturn CanopenSystem::on_shutdown(
   const rclcpp_lifecycle::State &previous_state) {
+
   clean();
   return CallbackReturn::SUCCESS;
 }
 
 void CanopenSystem::spin() {
 
-<<<<<<< HEAD
-    executor_->spin();
-    executor_->remove_node(device_container_);
-=======
   executor_->spin();
-  executor_->remove_node(device_manager_);
->>>>>>> 395c42d2
+  executor_->remove_node(device_container_);
 
   RCLCPP_INFO(kLogger, "Exiting spin thread...");
 }
