--- conflicted
+++ resolved
@@ -164,12 +164,8 @@
         robot_state_publisher_node,
         joint_state_broadcaster_spawner,
         slave_node_1,
-<<<<<<< HEAD
         slave_node_2,
         canopen_proxy_controller_spawner,
-=======
-        slave_node_2
->>>>>>> b5295ad3
     ]
 
     return nodes_to_start
